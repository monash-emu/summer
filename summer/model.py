"""
This module contains the main disease modelling class.
"""
import copy
import logging
from functools import lru_cache
from typing import Callable, Dict, List, Optional, Tuple

import networkx
import numpy as np

import summer.flows as flows
from summer import stochastic
from summer.adjust import FlowParam
from summer.compartment import Compartment
from summer.derived_outputs import DerivedOutputRequest, calculate_derived_outputs
from summer.solver import SolverType, solve_ode
from summer.stratification import Stratification, AgeStratification

logger = logging.getLogger()

FlowRateFunction = Callable[[List[Compartment], np.ndarray, np.ndarray, float], np.ndarray]


class CompartmentalModel:
    """
    A compartmental disease model

    This model defines a set of compartments which each contain a population.
    Disease dynamics are defined by a set of flows which link the compartments together.
    The model is run over a period of time, starting from some initial conditions to predict the future state of a disease.

    Args:
        times: The start and end times. ***
        compartments: The compartments to simulate.
        infectious_compartments: The compartments which are counted as infectious.
        time_step (optional): The timesteps to return results for. This request does not affect the ODE solver, but is used for the stochastic solver. Defaults to ``1``.

    Attributes:
        times (np.ndarray): The times that the model will simulate.
        compartments (List[Compartment]): The model's compartments.
        initial_population (np.ndarray): The model's starting population. The indices of this
            array match to the ``compartments`` attribute. This is zero by default, but should be set with the ``set_initial_population`` method.
        outputs (np.ndarray): The values of each compartment for each requested timestep. For ``C`` compartments and
            ``T`` timesteps this will be a ``TxC`` matrix. The column indices of this array will match up with ``compartments`` and the row indices will match up with ``times``.
        derived_outputs (Dict[str, np.ndarray]): Additional results that are calculated from ``outputs`` for each timestep.


    """

    _DEFAULT_DISEASE_STRAIN = "default"
    _DEFAULT_MIXING_MATRIX = np.array([[1]])

    def __init__(
        self,
        times: Tuple[int, int],
        compartments: List[str],
        infectious_compartments: List[str],
        timestep: float = 1.0,
    ):
        start_t, end_t = times
        assert end_t > start_t, "End time must be greater than start time"
<<<<<<< HEAD
        self.timestep = timestep

        # Get evaluation times.
        working_time = start_t
        times = []
        while working_time < end_t:
            times.append(working_time)
            working_time += timestep
        times.append(end_t)
        self.times = np.array(times)

        msg = "Infectious compartments must be a subset of compartments"
        assert all(n in compartments for n in infectious_compartments), msg
=======
        start_t = round(start_t)
        end_t = round(end_t)
        time_period = end_t - start_t + 1
        num_steps = time_period / timestep
        self.timestep = timestep
        assert num_steps >= 1, "Time step must be less than time period."
        assert num_steps % 1 == 0, "Time step must be a factor of time period"
        self.times = np.linspace(start_t, end_t, num=int(num_steps))
        self.timestep = timestep

        error_msg = "Infectious compartments must be a subset of compartments"
        assert all(n in compartments for n in infectious_compartments), error_msg
>>>>>>> d019b0fc
        self.compartments = [Compartment(n) for n in compartments]
        self._infectious_compartments = [Compartment(n) for n in infectious_compartments]
        self.initial_population = np.zeros_like(self.compartments, dtype=np.float)
        # Keeps track of original, pre-stratified compartment names.
        self._original_compartment_names = [Compartment.deserialize(n) for n in compartments]
        # Keeps track of Stratifications that have been applied.
        self._stratifications = []
        # Flows to be applied to the model compartments
        self._flows = []

        # Tracks total deaths per timestep for death-replacement birth flows
        self._timestep_deaths = None

        # The results calculated using the model: no outputs exist until the model has been run.
        self.outputs = None
        self.derived_outputs = None
        # Track 'derived output' requests in a dictionary.
        self._derived_output_requests = {}
        # Track 'derived output' request dependencies in a directed acylic graph (DAG).
        self._derived_output_graph = networkx.DiGraph()
        # Whitelist of 'derived outputs' to evaluate
        self._derived_outputs_whitelist = []

        # Mixing matrices: a list of square arrays, or functions, used to calculate force of infection.
        self._mixing_matrices = []
        # Mixing categories: a list of dicts that knows the strata required to match a row in the mixing matrix.
        self._mixing_categories = [{}]
        # Strains: a list of the different sub-categories ('strains') of the disease that we are modelling.
        self._disease_strains = [self._DEFAULT_DISEASE_STRAIN]

        self._update_compartment_indices()

    def _update_compartment_indices(self):
        """
        Update the mapping of compartment name to idx for quicker lookups.
        """
        compartment_idx_lookup = {}
        # Update the mapping of compartment name to idx for quicker lookups.
        for idx, c in enumerate(self.compartments):
            c.idx = idx
            compartment_idx_lookup[c] = idx

        for flow in self._flows:
            flow.update_compartment_indices(compartment_idx_lookup)

    def set_initial_population(self, distribution: Dict[str, float]):
        """
        Sets the initial population of the model, which is zero by default.

        Args:
            distribution: A map of populations to be assigned to compartments.

        """
        error_msg = "Cannot set initial population after the model has been stratified"
        assert not self._stratifications, error_msg
        for idx, comp in enumerate(self.compartments):
            pop = distribution.get(comp.name, 0)
            assert pop >= 0, f"Population for {comp.name} cannot be negative: {pop}"
            self.initial_population[idx] = pop

    """
    Adding flows
    """

    def add_crude_birth_flow(
        self,
        name: str,
        birth_rate: FlowParam,
        dest: str,
        dest_strata: Optional[Dict[str, str]] = None,
        expected_flow_count: Optional[int] = None,
    ):
        """
        Adds a crude birth rate flow to the model.
        The number of births will be determined by the product of the birth rate and total population.

        Args:
            name: The name of the new flow.
            birth_rate: The fractional crude birth rate per timestep.
            dest: The name of the destination compartment.
            dest_strata (optional): A whitelist of strata to filter the destination compartments.
            expected_flow_count (optional): Used to assert that a particular number of flows are created.

        """
        self._validate_param(name, birth_rate)
        is_already_birth_flow = any(
            [
                type(f) is flows.CrudeBirthFlow or type(f) is flows.ReplacementBirthFlow
                for f in self._flows
            ]
        )
        if is_already_birth_flow:
            msg = "There is already a birth flow in this model, cannot add a second."
            raise ValueError(msg)

        self._add_entry_flow(
            flows.CrudeBirthFlow,
            name,
            birth_rate,
            dest,
            dest_strata,
            expected_flow_count,
        )

    def add_replacement_birth_flow(
        self,
        name: str,
        dest: str,
        dest_strata: Optional[Dict[str, str]] = None,
        expected_flow_count: Optional[int] = None,
    ):
        """
        Adds a death-replacing birth flow to the model.
        The number of births will replace the total number of deaths each year

        Args:
            name: The name of the new flow.
            dest: The name of the destination compartment.
            dest_strata (optional): A whitelist of strata to filter the destination compartments.
            expected_flow_count (optional): Used to assert that a particular number of flows are created.

        """
        # Only allow a single replacement flow to be added to the model.
        is_already_birth_flow = any(
            [
                type(f) is flows.CrudeBirthFlow or type(f) is flows.ReplacementBirthFlow
                for f in self._flows
            ]
        )
        if is_already_birth_flow:
            msg = "There is already a birth flow in this model, cannot add a second."
            raise ValueError(msg)

        self._add_entry_flow(
            flows.ReplacementBirthFlow,
            name,
            self._get_timestep_deaths,
            dest,
            dest_strata,
            expected_flow_count,
        )

    def add_importation_flow(
        self,
        name: str,
        num_imported: FlowParam,
        dest: str,
        dest_strata: Optional[Dict[str, str]] = None,
        expected_flow_count: Optional[int] = None,
    ):
        """
        Adds an importation flow to the model, where people enter the destination compartment from outside the system.
        The number of people imported per timestep is completely determined by ``num_imported``.

        Args:
            name: The name of the new flow.
            num_imported: The number of people arriving per timestep.
            dest: The name of the destination compartment.
            dest_strata (optional): A whitelist of strata to filter the destination compartments.
            expected_flow_count (optional): Used to assert that a particular number of flows are created.

        """
        self._validate_param(name, num_imported)
        self._add_entry_flow(
            flows.ImportFlow, name, num_imported, dest, dest_strata, expected_flow_count
        )

    def _add_entry_flow(
        self,
        flow_cls,
        name: str,
        param: FlowParam,
        dest: str,
        dest_strata: Optional[Dict[str, str]],
        expected_flow_count: Optional[int],
    ):
        dest_strata = dest_strata or {}
        dest_comps = [c for c in self.compartments if c.is_match(dest, dest_strata)]
        new_flows = []
        for dest_comp in dest_comps:
            flow = flow_cls(name, dest_comp, param)
            new_flows.append(flow)

        self._validate_expected_flow_count(expected_flow_count, new_flows)
        self._flows += new_flows
        self._update_compartment_indices()

    def add_death_flow(
        self,
        name: str,
        death_rate: FlowParam,
        source: str,
        source_strata: Optional[Dict[str, str]] = None,
        expected_flow_count: Optional[int] = None,
    ):
        """
        Adds a flow where people die and leave the compartment, reducing the total population.

        Args:
            name: The name of the new flow.
            death_rate: The fractional death rate per timestep.
            source: The name of the source compartment.
            source_strata (optional): A whitelist of strata to filter the source compartments.
            expected_flow_count (optional): Used to assert that a particular number of flows are created.

        """
        self._add_exit_flow(
            flows.DeathFlow,
            name,
            death_rate,
            source,
            source_strata,
            expected_flow_count,
        )

    def add_universal_death_flows(self, base_name: str, death_rate: FlowParam):
        """
        Adds a universal death rate flow to every compartment in the model.
        The number of deaths per compartment will be determined by the product of
        the death rate and the compartment population.

        The base name will be used to create the name of each flow. For example a
        base name of "universal_death" applied to the "S" compartment will result in a flow called
        "universal_death_for_S".

        Args:
            base_name: The base name for each new flow.
            death_rate: The fractional death rate per timestep.

        Returns:
            List[str]: The names of the flows added.

        """
        # Only allow a single universal death flow with a given name to be added to the model.
        is_already_used = any([f.name.startswith(base_name) for f in self._flows])
        if is_already_used:
            msg = f"There is already a universal death flow called '{base_name}' in this model, cannot add a second."
            raise ValueError(msg)

        flow_names = []
        for comp_name in self._original_compartment_names:
            flow_name = f"{base_name}_for_{comp_name}"
            flow_names.append(flow_name)
            self._add_exit_flow(
                flows.DeathFlow,
                flow_name,
                death_rate,
                comp_name,
                source_strata={},
                expected_flow_count=None,
            )

        return flow_names

    def _add_exit_flow(
        self,
        flow_cls,
        name: str,
        param: FlowParam,
        source: str,
        source_strata: Optional[Dict[str, str]],
        expected_flow_count: Optional[int],
    ):
        source_strata = source_strata or {}
        self._validate_param(name, param)
        source_comps = [c for c in self.compartments if c.is_match(source, source_strata)]
        new_flows = []
        for source_comp in source_comps:
            flow = flow_cls(name, source_comp, param)
            new_flows.append(flow)

        self._validate_expected_flow_count(expected_flow_count, new_flows)
        self._flows += new_flows
        self._update_compartment_indices()

    def add_sojourn_flow(
        self,
        name: str,
        sojourn_time: FlowParam,
        source: str,
        dest: str,
        source_strata: Optional[Dict[str, str]] = None,
        dest_strata: Optional[Dict[str, str]] = None,
        expected_flow_count: Optional[int] = None,
    ):
        """
        Adds a flow where that models a "sojourn" through a compartment, where the flow rate
        is proportional to the inverse of the sojourn time. For example if there is a sojourn time of 10
        days, then the flow rate will be 10% of the occupants per time unit.

        Args:
            name: The name of the new flow.
            sojourn_time: The mean time sojourn time for a person in the compartment.
            source: The name of the source compartment.
            dest: The name of the destination compartment.
            source_strata (optional): A whitelist of strata to filter the source compartments.
            dest_strata (optional): A whitelist of strata to filter the destination compartments.
            expected_flow_count (optional): Used to assert that a particular number of flows are created.

        """
        self._add_transition_flow(
            flows.SojournFlow,
            name,
            sojourn_time,
            source,
            dest,
            source_strata,
            dest_strata,
            expected_flow_count,
        )

    def add_infection_frequency_flow(
        self,
        name: str,
        contact_rate: FlowParam,
        source: str,
        dest: str,
        source_strata: Optional[Dict[str, str]] = None,
        dest_strata: Optional[Dict[str, str]] = None,
        expected_flow_count: Optional[int] = None,
    ):
        """
        Adds a flow that infects people using an "infection frequency" contact rate, which is
        when the infectious multiplier is determined by the proportion of infectious people to the total population.

        Args:
            name: The name of the new flow.
            contact_rate: The effective contact rate.
            source: The name of the source compartment.
            dest: The name of the destination compartment.
            source_strata (optional): A whitelist of strata to filter the source compartments.
            dest_strata (optional): A whitelist of strata to filter the destination compartments.
            expected_flow_count (optional): Used to assert that a particular number of flows are created.

        """
        self._add_transition_flow(
            flows.InfectionFrequencyFlow,
            name,
            contact_rate,
            source,
            dest,
            source_strata,
            dest_strata,
            expected_flow_count,
            find_infectious_multiplier=self._get_infection_frequency_multiplier,
        )

    def add_infection_density_flow(
        self,
        name: str,
        contact_rate: FlowParam,
        source: str,
        dest: str,
        source_strata: Optional[Dict[str, str]] = None,
        dest_strata: Optional[Dict[str, str]] = None,
        expected_flow_count: Optional[int] = None,
    ):
        """
        Adds a flow that infects people using an "infection density" contact rate, which is
        when the infectious multiplier is determined by the number of infectious people.

        Args:
            name: The name of the new flow.
            contact_rate: The contact rate.
            source: The name of the source compartment.
            dest: The name of the destination compartment.
            source_strata (optional): A whitelist of strata to filter the source compartments.
            dest_strata (optional): A whitelist of strata to filter the destination compartments.
            expected_flow_count (optional): Used to assert that a particular number of flows are created.

        """
        self._add_transition_flow(
            flows.InfectionDensityFlow,
            name,
            contact_rate,
            source,
            dest,
            source_strata,
            dest_strata,
            expected_flow_count,
            find_infectious_multiplier=self._get_infection_density_multiplier,
        )

    def add_transition_flow(
        self,
        name: str,
        fractional_rate: FlowParam,
        source: str,
        dest: str,
        source_strata: Optional[Dict[str, str]] = None,
        dest_strata: Optional[Dict[str, str]] = None,
        expected_flow_count: Optional[int] = None,
    ):
        """
        Adds a flow transfers people from a source to a destination based on the population of the source
        compartment and the fractional flow rate.

        Args:
            name: The name of the new flow.
            fractional_rate: The fraction of people that transfer per timestep.
            source: The name of the source compartment.
            dest: The name of the destination compartment.
            source_strata (optional): A whitelist of strata to filter the source compartments.
            dest_strata (optional): A whitelist of strata to filter the destination compartments.
            expected_flow_count (optional): Used to assert that a particular number of flows are created.

        """
        self._add_transition_flow(
            flows.TransitionFlow,
            name,
            fractional_rate,
            source,
            dest,
            source_strata,
            dest_strata,
            expected_flow_count,
        )

    def add_function_flow(
        self,
        name: str,
        flow_rate_func: FlowRateFunction,
        source: str,
        dest: str,
        source_strata: Optional[Dict[str, str]] = None,
        dest_strata: Optional[Dict[str, str]] = None,
        expected_flow_count: Optional[int] = None,
    ):
        """
        A flow that transfers people from a source to a destination based on a user-defined function.
        This can be used to define more complex flows if required. See `flows.FunctionFlow` for more details on the arguments to the function.

        Args:
            name: The name of the new flow.
            flow_rate_func:  A function that returns the flow rate, before adjustments.
            source: The name of the source compartment.
            dest: The name of the destination compartment.
            source_strata (optional): A whitelist of strata to filter the source compartments.
            dest_strata (optional): A whitelist of strata to filter the destination compartments.
            expected_flow_count (optional): Used to assert that a particular number of flows are created.

        """
        self._add_transition_flow(
            flows.FunctionFlow,
            name,
            flow_rate_func,
            source,
            dest,
            source_strata,
            dest_strata,
            expected_flow_count,
        )

    def _add_transition_flow(
        self,
        flow_cls,
        name: str,
        param: FlowParam,
        source: str,
        dest: str,
        source_strata: Optional[Dict[str, str]],
        dest_strata: Optional[Dict[str, str]],
        expected_flow_count: Optional[int],
        find_infectious_multiplier=None,
    ):
        source_strata = source_strata or {}
        dest_strata = dest_strata or {}
        if flow_cls is not flows.FunctionFlow:
            # Non standard param for FunctionFlow so cannot use this validation method.
            self._validate_param(name, param)

        dest_comps = [c for c in self.compartments if c.is_match(dest, dest_strata)]
        source_comps = [c for c in self.compartments if c.is_match(source, source_strata)]
        num_dest = len(dest_comps)
        num_source = len(dest_comps)
        msg = f"Expected equal number of source and dest compartments, but got {num_source} source and {num_dest} dest."
        assert num_dest == num_source, msg
        new_flows = []
        for source_comp, dest_comp in zip(source_comps, dest_comps):
            if find_infectious_multiplier:
                flow = flow_cls(
                    name,
                    source_comp,
                    dest_comp,
                    param,
                    find_infectious_multiplier=find_infectious_multiplier,
                )
            else:
                flow = flow_cls(name, source_comp, dest_comp, param)

            new_flows.append(flow)

        self._validate_expected_flow_count(expected_flow_count, new_flows)
        self._flows += new_flows
        self._update_compartment_indices()

    def _validate_param(self, flow_name: str, param: FlowParam):
        """
        Ensure that the supplied parameter produces sensible results for all timesteps.
        """
        is_all_positive = (
            all(map(lambda t: param(t) >= 0, self.times)) if callable(param) else param >= 0
        )
        error_msg = f"Parameter for {flow_name} must be >= 0 for all timesteps: {param}"
        assert is_all_positive, error_msg

    @staticmethod
    def _validate_expected_flow_count(
        expected_count: Optional[int], new_flows: List[flows.BaseFlow]
    ):
        """
        Ensure the number of new flows created is the expected amount
        """
        if expected_count is not None:
            # Check that we added the expected number of flows.
            actual_count = len(new_flows)
            msg = f"Expected to add {expected_count} flows but added {actual_count}"
            assert actual_count == expected_count, msg

    """
    Stratifying the model
    """

    def stratify_with(self, strat: Stratification):
        """
        Apply the stratification to the model's flows and compartments.

        Args:
            strat: The stratification to apply.

        """
        # Validate flow adjustments
        flow_names = [f.name for f in self._flows]
        for n in strat.flow_adjustments.keys():
            msg = f"Flow adjustment for '{n}' refers to a flow that is not present in the model."
            assert n in flow_names, msg

        # Validate infectiousness adjustments.
        msg = "All stratification infectiousness adjustments must refer to a compartment that is present in model."
        assert all(
            [c in self._original_compartment_names for c in strat.infectiousness_adjustments.keys()]
        ), msg

        if strat.mixing_matrix is not None:
            # Add this stratification's mixing matrix if a new one is provided.
            assert not strat.is_strain(), "Strains cannot have a mixing matrix."
            # Only allow mixing matrix to be supplied if there is a complete stratification.
            msg = "Mixing matrices only allowed for full stratification."
            assert strat.compartments == self._original_compartment_names, msg
            self._mixing_matrices.append(strat.mixing_matrix)
            # Update mixing categories for force of infection calculation.
            old_mixing_categories = self._mixing_categories
            self._mixing_categories = []
            for mc in old_mixing_categories:
                for stratum in strat.strata:
                    self._mixing_categories.append({**mc, strat.name: stratum})

        if strat.is_strain():
            # Track disease strain names, overriding default values.
            msg = "An infection strain stratification has already been applied, cannot use this more than once."
            assert not any([s.is_strain() for s in self._stratifications]), msg
            self._disease_strains = strat.strata

        # Stratify compartments, split according to split_proportions
        prev_compartment_names = copy.copy(self.compartments)
        self.compartments = strat._stratify_compartments(self.compartments)
        self.initial_population = strat._stratify_compartment_values(
            prev_compartment_names, self.initial_population
        )

        # Stratify flows
        prev_flows = self._flows
        self._flows = []
        for flow in prev_flows:
            self._flows += flow.stratify(strat)

        # Update the mapping of compartment name to idx for quicker lookups.
        self._update_compartment_indices()

        if strat.is_ageing():
            msg = "Age stratification can only be applied once"
            assert not any([s.is_ageing() for s in self._stratifications]), msg

            # Create inter-compartmental flows for ageing from one stratum to the next.
            # The ageing rate is proportional to the width of the age bracket.
            # It's assumed that both ages and model timesteps are in years.
            ages = list(sorted(map(int, strat.strata)))

            # Only allow age stratification to be applied with complete stratifications, because everyone has an age.
            msg = "Mixing matrices only allowed for full stratification."
            assert strat.compartments == self._original_compartment_names, msg

            for age_idx in range(len(ages) - 1):
                start_age = int(ages[age_idx])
                end_age = int(ages[age_idx + 1])
                for comp in prev_compartment_names:

                    source = comp.stratify(strat.name, str(start_age))
                    dest = comp.stratify(strat.name, str(end_age))
                    self.add_sojourn_flow(
                        name=f"ageing_{source}_to_{dest}",
                        sojourn_time=end_age - start_age,
                        source=source.name,
                        dest=dest.name,
                        source_strata=source.strata,
                        dest_strata=dest.strata,
                        expected_flow_count=1,
                    )

        self._stratifications.append(strat)

    """
    Running the model
    """

    def run(
        self,
        solver: str = SolverType.SOLVE_IVP,
        **kwargs,
    ):
        """
        Runs the model over the provided time span, calculating the outputs and the derived outputs.
        The model calculates the outputs by solving an ODE which is defined by the initial population and the inter-compartmental flows.

        **Note**: The default ODE solver used to produce the model's outputs does not necessarily evaluate every requested timestep. This adaptive
        solver can skip over times, or double back when trying to characterize the ODE. The final results are produced by interpolating the
        solution produced by the ODE solver. This means that model dynamics that only occur in short time periods may not be reflected in the outputs.

        Args:
            solver (optional): The ODE solver to use, defaults to SciPy's IVP solver.
            **kwargs (optional): Extra arguments to supplied to the solver, see ``summer.solver`` for details.

        """
        self._prepare_to_run()
        if solver == SolverType.STOCHASTIC:
            # Run the model in 'stochastic mode'.
            seed = kwargs.get("seed")
            self._solve_stochastic(seed)
        else:
            # Run the model as a deterministic ODE
            self._solve_ode(solver, kwargs)

        # Calculate any requested derived outputs, based on the calculated compartment sizes.
        self.derived_outputs = self._calculate_derived_outputs()

    def run_stochastic(self, seed: Optional[int] = None):
        """
        Runs the model over the provided time span, calculating the outputs and the derived outputs.
        Uses an stochastic interpretation of flow rates.
        """
        self.run(solver=SolverType.STOCHASTIC, seed=seed)

    def _solve_ode(self, solver, solver_args: dict):
        """
        Runs the model over the provided time span, calculating the outputs.
        Uses an ODE interpretation of flow rates.
        """
        # Calculate the outputs (compartment sizes) by solving the ODE defined by _get_compartment_rates().
        self.outputs = solve_ode(
            solver,
            self._get_compartment_rates,
            self.initial_population,
            self.times,
            solver_args,
        )

    def _solve_stochastic(self, seed: Optional[int] = None):
        """
        Runs the model over the provided time span, calculating the outputs.
        This method is stochastic: each run may produce different results.
        A random seed (eg. 12345, 1337) can be provided to ensure the same results are produced.

        With this approach we represent a discrete number of people, unlike in the ODE solver, there
        is way to have of 'half a person' or a compartment size of 101.23. Both compartment sizes and
        flows are discrete.

        We use an stochastic interpretation of flow rates.
        The flow rates from _get_rates() are used to calculate the probability of an person
            - entering the model (births, imports)
            - leaving the model (deaths)
            - moving between compartments (transitions, infections)

        There are two sampling methods used:
            - Transition and exit flows are sampled from an exponential distribution using a multinomial
            - Entry flows are sampled froma  Poisson distribution

        The main difference is that there is no 'source' compartment for entry flows.

        See here for more detail on the underlying theory and how this approach can be used:

            http://summerepi.com/examples/5-stochastic-solver.html#How-it-works

        There are three main steps to this method:
            - 1. calculate the flow rates
            - 2. split the flow rates into entry or transition flows
            - 3. calculate and sample the probabilities given the flow rates

        """
        self.outputs = np.zeros((len(self.times), len(self.initial_population)), dtype=np.int)
        self.outputs[0] = self.initial_population

        # Create an array that maps flows to the source and destination compartments.
        # This is done because numba like ndarrays, and numba is fast.
        flow_map = stochastic.build_flow_map(self._flows)

        # Evaluate the model: calculate compartment sizes for each timestep.
        for time_idx, time in enumerate(self.times):
            if time_idx == 0:
                # Skip time zero, use initial conditions.
                continue

            # Calculate the flow rates at this timestep.
            # These describe the rate (people/timeunit) at which people follow the flow.
            # Later we will convert these to probabilities.
            comp_vals = self._clean_compartment_values(self.outputs[time_idx - 1])
            _, flow_rates = self._get_rates(comp_vals, time)

            # We split the calculatd flow rates into entry or {transition, exit} flows,
            # because we handle them separately with different methods.

            # Transition (and exit) flow are stored in a 2D FxC ndarray where f is the flow idx
            # and c is the compartment idx, giving us a matrix of flows rates out of each compartment.
            transition_flow_rates = np.zeros((len(self._flows), len(comp_vals)))

            # Entry flows are stored in 1D C sized ndarray with one element per compartment.
            # Giving us a vector of *net* flow rates into each compartment from outside the system.
            entry_flow_rates = np.zeros_like(comp_vals)

            # Split the flow rates into entry or {transition, exit} flows.
            for flow_idx, flow in enumerate(self._flows):
                if flow.source:
                    # It's an exit or transition flow, which we sample with a multinomial.
                    transition_flow_rates[flow_idx][flow.source.idx] = flow_rates[flow_idx]
                else:
                    # It's an entry flow, which we sample with a Poisson distribution.
                    entry_flow_rates[flow.dest.idx] += flow_rates[flow_idx]

            # Convert flow rates to probabilities, and take a sample using these probabilities,
            # so we end up with the changes to the compartment sizes due to flows over this timestep.
            entry_changes = stochastic.sample_entry_flows(seed, entry_flow_rates, self.timestep)
            transition_changes = stochastic.sample_transistion_flows(
                seed, transition_flow_rates, flow_map, comp_vals, self.timestep
            )

            # Calculate final compartment sizes at this timestep.
            self.outputs[time_idx] = comp_vals + transition_changes + entry_changes

    def _get_compartment_rates(self, compartment_values: np.ndarray, time: float):
        """
        Interface for the ODE solver: this function is passed to solve_ode func and defines the dynamics of the model.
        Returns the rate of change of the compartment values for a given state and time.
        """
        comp_vals = self._clean_compartment_values(compartment_values)
        comp_rates, _ = self._get_rates(comp_vals, time)
        return comp_rates

    def _get_flow_rates(self, compartment_values: np.ndarray, time: float):
        """
        Returns the contribution of each flow to compartment rate of change for a given state and time.
        Returns a 1D array with an entry for each flow, the value being that flow's rate.
        """
        comp_vals = self._clean_compartment_values(compartment_values)
        _, flow_rates = self._get_rates(comp_vals, time)
        return flow_rates

    def _get_rates(self, comp_vals: np.ndarray, time: float) -> Tuple[np.ndarray, np.ndarray]:
        """
        Calculates inter-compartmental flow rates for a given state and time, including:
            - entry: flows of people into the system
            - exit: flows of people leaving of the system, and;
            - transition: flows of people between compartments

        Args:
            comp_vals: The current state of the model compartments (ie. number of people)
            time: The current time

        Returns:
            comp_rates: Rate of change of compartments
            flow_rates: Contribution of each flow to compartment rate of change

        """
        self._prepare_time_step(time, comp_vals)
        # Track each flow's flow-rates at this point in time for function flows.
        flow_rates = np.zeros(len(self._flows))
        # Track the rate of change of compartments for the ODE solver.
        comp_rates = np.zeros(len(comp_vals))

        # Find the flow rate for each flow.
        for flow_idx, flow in self._iter_non_function_flows:
            # Evaluate all the flows that are not function flows.
            net_flow = flow.get_net_flow(comp_vals, time)
            flow_rates[flow_idx] = net_flow
            if flow.source:
                comp_rates[flow.source.idx] -= net_flow
            if flow.dest:
                comp_rates[flow.dest.idx] += net_flow
            if flow.is_death_flow:
                # Track total deaths for any later birth replacement flows.
                self._timestep_deaths += net_flow

        if self._iter_function_flows:
            # Evaluate the function flows.
            for flow_idx, flow in self._iter_function_flows:
                net_flow = flow.get_net_flow(
                    self.compartments, comp_vals, self._flows, flow_rates, time
                )
                comp_rates[flow.source.idx] -= net_flow
                comp_rates[flow.dest.idx] += net_flow

        return comp_rates, flow_rates

    def _prepare_to_run(self):
        """
        Pre-run setup.
        Here we do any calculations/preparation are possible to do before the model runs.
        """
        # Functions will often be called multiple times per timestep, so we cache any time-varying functions.
        # First we find all time varying functions.
        funcs = set()
        for flow in self._flows:
            if isinstance(flow, flows.FunctionFlow):
                # Don't cache these, the input arguments cannot be stored in a dict ("non hashable")
                continue
            elif callable(flow.param):
                funcs.add(flow.param)
            for adj in flow.adjustments:
                if adj and callable(adj.param):
                    funcs.add(adj.param)

        # Cache return values to prevent re-computation. This will cause a little memory leak, which is (mostly) fine.
        funcs_cached = {}
        for func in funcs:
            # Floating point return type is 8 bytes, meaning 2**17 values is ~1MB of memory.
            funcs_cached[func] = lru_cache(maxsize=2 ** 17)(func)

        # Finally, replace original functions with cached ones
        for flow in self._flows:
            if flow.param in funcs_cached:
                flow.param = funcs_cached[flow.param]
            for adj in flow.adjustments:
                if adj and adj.param in funcs_cached:
                    adj.param = funcs_cached[adj.param]

        # Optimize flow adjustments
        # TODO: Delete this it probably doesn't help.
        for f in self._flows:
            f.optimize_adjustments()

        # Re-order flows so that they are executed in the correct order:
        #   - exit flows
        #   - entry flows (depends on exit flows for 'replace births' functionality)
        #   - transition flows
        #   - function flows (depend on all other prior flows, since they take flow rate as an input)
        num_flows = len(self._flows)
        _exit_flows = [f for f in self._flows if issubclass(f.__class__, flows.BaseExitFlow)]
        _entry_flows = [f for f in self._flows if issubclass(f.__class__, flows.BaseEntryFlow)]
        _transition_flows = [
            f
            for f in self._flows
            if issubclass(f.__class__, flows.BaseTransitionFlow)
            and not isinstance(f, flows.FunctionFlow)
        ]
        _function_flows = [f for f in self._flows if isinstance(f, flows.FunctionFlow)]
        self._has_function_flows = bool(_function_flows)
        self._flows = _exit_flows + _entry_flows + _transition_flows + _function_flows
        # Check we didn't miss any flows
        assert len(self._flows) == num_flows, "Some flows were lost when preparing to run."
        # Split flows into two groups for runtime.
        self._iter_function_flows = [
            (i, f) for i, f in enumerate(self._flows) if isinstance(f, flows.FunctionFlow)
        ]
        self._iter_non_function_flows = [
            (i, f) for i, f in enumerate(self._flows) if not isinstance(f, flows.FunctionFlow)
        ]

        """
        Pre-run calculations to help determine force of infection multiplier at runtime.

        We start with a set of "mixing categories". These categories describe groups of compartments.
        For example, we might have the stratifications age {child, adult} and location {work, home}.
        In this case, the mixing categories would be {child x home, child x work, adult x home, adult x work}.
        Mixing categories are only created when a mixing matrix is supplied during stratification.

        There is a mapping from every compartment to a mixing category.
        This is only true if mixing matrices are supplied only for complete stratifications.
        There are `num_cats` categories and `num_comps` compartments.
        The category matrix is a (num_cats x num_comps) matrix of 0s and 1s, with a 1 when the compartment is in a given category.
        We expect only one category per compartment, but there may be many compartments per category.

        We can multiply the category matrix by the vector of compartment sizes to get the total number of people
        in each mixing category.

        We also create a vector of values in [0, inf) which describes how infectious each compartment is: compartment_infectiousness
        We can use this vector plus the compartment sizes to get the 'effective' number of infectious people per compartment.

        We can use the 'effective infectious' compartment sizes, plus the mixing category matrix
        to get the infected population per mixing category.

        Now that we know:
            - the total population per category
            - the infected population per category
            - the inter-category mixing coefficients (mixing matrix)

        We can calculate infection density or infection frequency transition flows for each category.
        Finally, at runtime, we can lookup which category a given compartment is in and look up its infectious multiplier (density or frequency).
        """
        # Figure out which compartments should be infectious
        self._infectious_mask = [
            c.has_name_in_list(self._infectious_compartments) for c in self.compartments
        ]

        # Find out the relative infectiousness of each compartment, for each strain.
        # If no strains have been created, we assume a default strain name.
        self._compartment_infectiousness = {
            strain_name: self._get_compartment_infectiousness_for_strain(strain_name)
            for strain_name in self._disease_strains
        }

        # Create a matrix that tracks which categories each compartment is in.
        # A matrix with size (num_cats x num_comps).
        num_comps = len(self.compartments)
        num_categories = len(self._mixing_categories)
        self._category_lookup = {}  # Map compartments to categories.
        self._category_matrix = np.zeros((num_categories, num_comps))
        for i, category in enumerate(self._mixing_categories):
            for j, comp in enumerate(self.compartments):
                if all(comp.has_stratum(k, v) for k, v in category.items()):
                    self._category_matrix[i][j] = 1
                    self._category_lookup[j] = i

    def _get_compartment_infectiousness_for_strain(self, strain: str):
        """
        Returns a vector of floats, each representing the relative infectiousness of each compartment.
        If a strain name is provided, find the infectiousness factor *only for that strain*.
        """
        # Figure out which compartments should be infectious
        infectious_mask = np.array(
            [c.has_name_in_list(self._infectious_compartments) for c in self.compartments]
        )
        # Find the infectiousness multipliers for each compartment being implemented in the model.
        # Start from assumption that each compartment is not infectious.
        compartment_infectiousness = np.zeros(self.initial_population.shape)
        # Set all infectious compartments to be equally infectious.
        compartment_infectiousness[infectious_mask] = 1

        # Apply infectiousness adjustments.
        for idx, comp in enumerate(self.compartments):
            inf_value = compartment_infectiousness[idx]
            for strat in self._stratifications:
                for comp_name, adjustments in strat.infectiousness_adjustments.items():
                    for stratum, adjustment in adjustments.items():
                        should_apply_adjustment = adjustment and comp.is_match(
                            comp_name, {strat.name: stratum}
                        )
                        if should_apply_adjustment:
                            # Cannot use time-varying functions for infectiousness adjustments,
                            # because this is calculated before the model starts running.
                            inf_value = adjustment.get_new_value(inf_value, None)

            compartment_infectiousness[idx] = inf_value

        if strain != self._DEFAULT_DISEASE_STRAIN:
            # Filter out all values that are not in the given strain.
            strain_mask = np.zeros(self.initial_population.shape)
            for idx, compartment in enumerate(self.compartments):
                if compartment.has_stratum("strain", strain):
                    strain_mask[idx] = 1

            compartment_infectiousness *= strain_mask

        return compartment_infectiousness

    def _prepare_time_step(self, time: float, compartment_values: np.ndarray):
        """
        Pre-timestep setup. This should be run before `_get_compartment_rates`.
        Here we set up any stateful updates that need to happen before we get the flow rates.
        """
        # Prepare total deaths for tracking deaths.
        self._timestep_deaths = 0

        # Find the effective infectious population for the force of infection (FoI) calculations.
        mixing_matrix = self._get_mixing_matrix(time)

        # Calculate total number of people per category (for FoI).
        # A vector with size (num_cats x 1).
        comp_values_transposed = compartment_values.reshape((compartment_values.shape[0], 1))
        self._category_populations = np.matmul(self._category_matrix, comp_values_transposed)

        # Calculate infectious populations for each strain.
        # Infection density / frequency is the infectious multiplier for each mixing category, calculated for each strain.
        self._infection_density = {}
        self._infection_frequency = {}
        for strain in self._disease_strains:
            strain_compartment_infectiousness = self._compartment_infectiousness[strain]

            # Calculate total infected people per category, including adjustment factors.
            # Returns a vector with size (num_cats x 1).
            infected_values = compartment_values * strain_compartment_infectiousness
            infected_values_transposed = infected_values.reshape((infected_values.shape[0], 1))
            infectious_populations = np.matmul(self._category_matrix, infected_values_transposed)
            self._infection_density[strain] = np.matmul(mixing_matrix, infectious_populations)

            # Calculate total infected person frequency per category, including adjustment factors.
            # A vector with size (num_cats x 1).
            category_prevalence = infectious_populations / self._category_populations
            self._infection_frequency[strain] = np.matmul(mixing_matrix, category_prevalence)

    @staticmethod
    def _clean_compartment_values(compartment_values: np.ndarray):
        """
        Zero out -ve compartment sizes in flow rate calculations,
        to prevent negative values from messing up the direction of flows.
        We don't expect large -ve values, but there can be small ones due to numerical errors.
        """
        comp_vals = compartment_values.copy()
        zero_mask = comp_vals < 0
        comp_vals[zero_mask] = 0
        return comp_vals

    def _get_force_idx(self, source: Compartment):
        """
        Returns the index of the source compartment in the infection multiplier vector.
        """
        return self._category_lookup[source.idx]

    def _get_timestep_deaths(self, *args, **kwargs) -> float:
        assert self._timestep_deaths is not None, "Total deaths has not been set."
        return self._timestep_deaths

    def _get_infection_frequency_multiplier(self, source: Compartment, dest: Compartment) -> float:
        """
        Get force of infection multiplier for a given compartment,
        using the 'infection frequency' calculation.
        """
        idx = self._get_force_idx(source)
        strain = dest.strata.get("strain", self._DEFAULT_DISEASE_STRAIN)
        return self._infection_frequency[strain][idx][0]

    def _get_infection_density_multiplier(self, source: Compartment, dest: Compartment):
        """
        Get force of infection multiplier for a given compartment,
        using the 'infection density' calculation.
        """
        idx = self._get_force_idx(source)
        strain = dest.strata.get("strain", self._DEFAULT_DISEASE_STRAIN)
        return self._infection_density[strain][idx][0]

    def _get_mixing_matrix(self, time: float) -> np.ndarray:
        """
        Returns the final mixing matrix for a given time.
        """
        mixing_matrix = self._DEFAULT_MIXING_MATRIX
        for mm_func in self._mixing_matrices:
            # Assume each mixing matrix is either an np.ndarray or a function of time that returns one.
            mm = mm_func(time) if callable(mm_func) else mm_func
            # Get Kronecker product of old and new mixing matrices.
            mixing_matrix = np.kron(mixing_matrix, mm)

        return mixing_matrix

    """
    Requesting and calculating derived outputs
    """

    def set_derived_outputs_whitelist(self, whitelist: List[str]):
        """
        Request that we should only calculate a subset of the model's derived outputs.
        This can be useful when you only care about some results and you want to cut down on runtime.
        For example, we may only need some derived outputs for calibration, but may need more later when we want to know
        all the dyanmics that the model actually showed.

        Args:
            whitelist: A list of the derived output names to calculate, ignoring all others.

        """
        self._derived_outputs_whitelist = whitelist

    def _calculate_derived_outputs(self):
        return calculate_derived_outputs(
            requests=self._derived_output_requests,
            graph=self._derived_output_graph,
            outputs=self.outputs,
            times=self.times,
            timestep=self.timestep,
            flows=self._flows,
            compartments=self.compartments,
            get_flow_rates=self._get_flow_rates,
            whitelist=self._derived_outputs_whitelist,
        )

    def request_output_for_flow(
        self,
        name: str,
        flow_name: str,
        source_strata: Optional[Dict[str, str]] = None,
        dest_strata: Optional[Dict[str, str]] = None,
        save_results: bool = True,
        raw_results: bool = False,
    ):
        """
        Adds a derived output to the model's results.
        The output will be the value of the requested flow at each timestep.

        Args:
            name: The name of the derived output.
            flow_name: The name of the flow to track.
            source_strata (optional): A whitelist of strata to filter the source compartments.
            dest_strata (optional): A whitelist of strata to filter the destination compartments.
            save_results (optional): Whether to save or discard the results. Defaults to ``True``.
            raw_results (optional): Whether to use raw interpolated flow rates, or post-process them so that they're more
                represenative of the changes in compartment sizes. Defaults to ``False``.
        """
        source_strata = source_strata or {}
        dest_strata = dest_strata or {}
        msg = f"A derived output named {name} already exists."
        assert name not in self._derived_output_requests, msg
        is_flow_exists = any(
            [f.is_match(flow_name, source_strata, dest_strata) for f in self._flows]
        )
        assert is_flow_exists, f"No flow matches: {flow_name} {source_strata} {dest_strata}"
        self._derived_output_graph.add_node(name)
        self._derived_output_requests[name] = {
            "request_type": DerivedOutputRequest.FLOW,
            "flow_name": flow_name,
            "source_strata": source_strata,
            "dest_strata": dest_strata,
            "raw_results": raw_results,
            "save_results": save_results,
        }

    def request_output_for_compartments(
        self,
        name: str,
        compartments: List[str],
        strata: Optional[Dict[str, str]] = None,
        save_results: bool = True,
    ):
        """
        Adds a derived output to the model's results. The output
        will be the aggregate population of the requested compartments at the at each timestep.

        Args:
            name: The name of the derived output.
            compartments: The name of the compartments to track.
            strata (optional): A whitelist of strata to filter the compartments.
            save_results (optional): Whether to save or discard the results.
        """
        strata = strata or {}
        msg = f"A derived output named {name} already exists."
        assert name not in self._derived_output_requests, msg
        is_match_exists = any(
            [any([c.is_match(name, strata) for name in compartments]) for c in self.compartments]
        )
        assert is_match_exists, f"No compartment matches: {compartments} {strata}"
        self._derived_output_graph.add_node(name)
        self._derived_output_requests[name] = {
            "request_type": DerivedOutputRequest.COMPARTMENT,
            "compartments": compartments,
            "strata": strata,
            "save_results": save_results,
        }

    def request_aggregate_output(
        self,
        name: str,
        sources: List[str],
        save_results: bool = True,
    ):
        """
        Adds a derived output to the model's results. The output will be the aggregate of other derived outputs.

        Args:
            name: The name of the derived output.
            sources: The names of the derived outputs to aggregate.
            save_results (optional): Whether to save or discard the results.

        """
        msg = f"A derived output named {name} already exists."
        assert name not in self._derived_output_requests, msg
        for source in sources:
            assert (
                source in self._derived_output_requests
            ), f"Source {source} has not been requested."
            self._derived_output_graph.add_edge(source, name)

        self._derived_output_graph.add_node(name)
        self._derived_output_requests[name] = {
            "request_type": DerivedOutputRequest.AGGREGATE,
            "sources": sources,
            "save_results": save_results,
        }

    def request_cumulative_output(
        self,
        name: str,
        source: str,
        start_time: int = None,
        save_results: bool = True,
    ):
        """
        Adds a derived output to the model's results. The output will be the accumulated values of another derived
        output over the model's time period.

        Args:
            name: The name of the derived output.
            source: The name of the derived outputs to accumulate.
            start_time (optional): The time to start accumulating from, defaults to model start time.
            save_results (optional): Whether to save or discard the results.

        """
        msg = f"A derived output named {name} already exists."
        assert name not in self._derived_output_requests, msg
        assert source in self._derived_output_requests, f"Source {source} has not been requested."
        self._derived_output_graph.add_node(name)
        self._derived_output_graph.add_edge(source, name)
        self._derived_output_requests[name] = {
            "request_type": DerivedOutputRequest.CUMULATIVE,
            "source": source,
            "start_time": start_time,
            "save_results": save_results,
        }

    def request_function_output(
        self,
        name: str,
        func: Callable[[np.ndarray], np.ndarray],
        sources: List[str],
        save_results: bool = True,
    ):
        """
        Adds a derived output to the model's results. The output will be the result of a function
        which takes a list of sources as an input.

        Args:
            name: The name of the derived output.
            func: A function used to calculate the derived ouput.
            sources: The derived ouputs to input into the function.
            save_results (optional): Whether to save or discard the results.

        Example:
            Request a function-based derived output:

                model.request_output_for_compartments(
                    compartments=["S", "E", "I", "R"],
                    name="total_population",
                    save_results=False
                )
                model.request_output_for_compartments(
                    compartments=["R"],
                    name="recovered_population",
                    save_results=False
                )

                def calculate_proportion_seropositive(recovered_pop, total_pop):
                    return recovered_pop / total_pop

                model.request_function_output(
                    name="proportion_seropositive",
                    func=calculate_proportion_seropositive,
                    sources=["recovered_population", "total_population"],
                )

        """
        msg = f"A derived output named {name} already exists."
        assert name not in self._derived_output_requests, msg
        for source in sources:
            assert (
                source in self._derived_output_requests
            ), f"Source {source} has not been requested."
            self._derived_output_graph.add_edge(source, name)

        self._derived_output_graph.add_node(name)
        self._derived_output_requests[name] = {
            "request_type": DerivedOutputRequest.FUNCTION,
            "func": func,
            "sources": sources,
            "save_results": save_results,
        }<|MERGE_RESOLUTION|>--- conflicted
+++ resolved
@@ -60,7 +60,6 @@
     ):
         start_t, end_t = times
         assert end_t > start_t, "End time must be greater than start time"
-<<<<<<< HEAD
         self.timestep = timestep
 
         # Get evaluation times.
@@ -72,22 +71,8 @@
         times.append(end_t)
         self.times = np.array(times)
 
-        msg = "Infectious compartments must be a subset of compartments"
-        assert all(n in compartments for n in infectious_compartments), msg
-=======
-        start_t = round(start_t)
-        end_t = round(end_t)
-        time_period = end_t - start_t + 1
-        num_steps = time_period / timestep
-        self.timestep = timestep
-        assert num_steps >= 1, "Time step must be less than time period."
-        assert num_steps % 1 == 0, "Time step must be a factor of time period"
-        self.times = np.linspace(start_t, end_t, num=int(num_steps))
-        self.timestep = timestep
-
         error_msg = "Infectious compartments must be a subset of compartments"
         assert all(n in compartments for n in infectious_compartments), error_msg
->>>>>>> d019b0fc
         self.compartments = [Compartment(n) for n in compartments]
         self._infectious_compartments = [Compartment(n) for n in infectious_compartments]
         self.initial_population = np.zeros_like(self.compartments, dtype=np.float)
