[tool.poetry]
name = "summerepi"
version = "2.2.2"
readme = "README.md"
license = "BSD-2-Clause"
homepage = "http://summerepi.com/"
documentation = "http://summerepi.com/"
repository = "https://github.com/monash-emu/summer"
keywords = [
    "epidemiology",
    "disease",
    "compartmental",
    "infectious",
]
description = "Summer is a compartmental disease modelling framework, written in Python. It provides a high-level API to build and run models."
authors = ["James Trauer <james.trauer@monash.edu>", "Matthew Segal <mattdsegal@gmail.com>"]
packages = [
    {include = "summer"}
]

[tool.poetry.dependencies]
python = ">=3.6,<3.9"
numpy = "1.19.5"
networkx = "2.5"
scipy = "1.1.0"
Cerberus = "^1.3.2"
numba = "^0.52.0"
<<<<<<< HEAD
python-igraph = "^0.9.1"
matplotlib = "3.3.4"
=======
pandas = "0.24.2"
>>>>>>> 98a74c47


[tool.poetry.dev-dependencies]
pytest = "^5.2"
black = "^20.8b1"
Sphinx = "^3.5.2"
sphinx-rtd-theme = "^0.5.1"
recommonmark = "^0.7.1"
sphinxcontrib-napoleon = "^0.7"
awscli = "^1.19.24"
jupyter = "^1.0.0"
nbsphinx = "^0.8.2"
sphinx-autobuild = "^2021.3.14"
pytest-parallel = "^0.1.0"
pytest-benchmark = "^3.2.3"
isort = "^5.8.0"

[build-system]
requires = ["poetry-core>=1.0.0"]
build-backend = "poetry.core.masonry.api"

[tool.pytest.ini_options]
addopts = "-W ignore"
testpaths = ["tests"]

[tool.black]
line-length = 100<|MERGE_RESOLUTION|>--- conflicted
+++ resolved
@@ -1,6 +1,6 @@
 [tool.poetry]
 name = "summerepi"
-version = "2.2.2"
+version = "3.0.0a"
 readme = "README.md"
 license = "BSD-2-Clause"
 homepage = "http://summerepi.com/"
@@ -25,12 +25,9 @@
 scipy = "1.1.0"
 Cerberus = "^1.3.2"
 numba = "^0.52.0"
-<<<<<<< HEAD
 python-igraph = "^0.9.1"
 matplotlib = "3.3.4"
-=======
 pandas = "0.24.2"
->>>>>>> 98a74c47
 
 
 [tool.poetry.dev-dependencies]
