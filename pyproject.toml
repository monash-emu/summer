[tool.poetry]
name = "summerepi"
<<<<<<< HEAD
version = "3.6.1"
=======
version = "3.1.5"
>>>>>>> 32e14864
readme = "README.md"
license = "BSD-2-Clause"
homepage = "http://summerepi.com/"
documentation = "http://summerepi.com/"
repository = "https://github.com/monash-emu/summer"
keywords = [
    "epidemiology",
    "disease",
    "compartmental",
    "infectious",
]
description = "Summer is a compartmental disease modelling framework, written in Python. It provides a high-level API to build and run models."
authors = ["James Trauer <james.trauer@monash.edu>", "Matthew Segal <mattdsegal@gmail.com>"]
packages = [
    {include = "summer"}
]

[tool.poetry.dependencies]
python = ">=3.7.1,<3.11"
numpy = ">=1.20.3"
networkx = ">=2.6.2"
scipy = ">=1.7.1"
numba = ">=0.54.0"
pandas = ">=1.3.2"
computegraph = ">=0.2.0"
jax =  [
    {extras = ["cpu"], version = "^0.3.14", platform = "linux"},
    {extras = ["cpu"], version = "^0.3.14", platform = "darwin"}
]

[tool.poetry.dev-dependencies]
pytest = "^6.2.5"
black = "^20.8b0"
matplotlib = ">=3.4.3"
Sphinx = "^3.5.2"
sphinx-rtd-theme = "^0.5.1"
recommonmark = "^0.7.1"
sphinxcontrib-napoleon = "^0.7"
jupyter = ">=1.0.0"
nbsphinx = "^0.8.2"
sphinx-autobuild = "^2021.3.14"
pytest-parallel = "^0.1.0"
pytest-benchmark = "^3.4.1"
isort = "^5.9.3"
pre-commit = "^2.19.0"

[build-system]
requires = ["poetry-core>=1.0.0"]
build-backend = "poetry.core.masonry.api"

[tool.pytest.ini_options]
addopts = "-W ignore"
testpaths = ["tests"]

[tool.black]
line-length = 100<|MERGE_RESOLUTION|>--- conflicted
+++ resolved
@@ -1,10 +1,6 @@
 [tool.poetry]
 name = "summerepi"
-<<<<<<< HEAD
 version = "3.6.1"
-=======
-version = "3.1.5"
->>>>>>> 32e14864
 readme = "README.md"
 license = "BSD-2-Clause"
 homepage = "http://summerepi.com/"
